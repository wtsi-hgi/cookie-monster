--- conflicted
+++ resolved
@@ -23,52 +23,31 @@
 from cookiemonster.retriever.log._sqlalchemy_models import SQLAlchemyModel
 from cookiemonster.retriever.log.sqlalchemy_mappers import SQLAlchemyRetrievalLogMapper
 from cookiemonster.retriever.manager import PeriodicRetrievalManager
-<<<<<<< HEAD
 from cookiemonster.tests.retriever.stubs import StubFileUpdateRetriever
-=======
-from cookiemonster.cookiejar import BiscuitTin
->>>>>>> 241bab9b
 
 
 def main():
     # TODO: These values need to be loaded from config file/passed in through CLI
-<<<<<<< HEAD
     retrieval_log_database_location = "sqlite:///%s" % tempfile.mkstemp()[1]
     retrieval_period = timedelta(seconds=5)
     file_updates_since = datetime.min
 
     number_of_processors = 5
 
-    # workflow_database_location = "foo.sqlite"
-    # metadata_database_host = "http://localhost:5984"
-    # metadata_database_name = "foo"
-    # failure_lead_time = timedelta(days=5)
+    manager_db_host = "http://localhost:5984"
+    manager_db_prefix = "cookiemonster"
 
     # Setup database for retrieval log
     setup_retrieval_log_database(retrieval_log_database_location)
 
     # Setup data retrieval manager
-=======
-    retrieval_log_database_location = ""
-    retrieval_period = timedelta()
-    file_updates_since = datetime.now()
-    
-    manager_db_host = "http://localhost:5984"
-    manager_db_prefix = "cookiemonster"
-    
-    failure_lead_time = timedelta(days=5)
-
-    # TODO: Setup other things
-    cookie_jar = BiscuitTin(manager_db_host, manager_db_prefix)
-
-    # Coordinates setup of data retrieval
->>>>>>> 241bab9b
     retrieval_manager = create_retrieval_manager(retrieval_period, retrieval_log_database_location)
 
     # Setup data manager (loads more data about a file)
     data_manager = DataManager()
 
     # Setup cookie jar
+    # cookie_jar = BiscuitTin(manager_db_host, manager_db_prefix)
     cookie_jar = InMemoryCookieJar()    # type: CookieJar
 
     # Setup rules manager
