from threading import Lock, Thread
from typing import Any, List, Optional

from cookiemonster.common.models import Notification, CookieProcessState
from cookiemonster.cookiejar import CookieJar
from cookiemonster.rules._rules_management import RulesManager
from cookiemonster.rules._simple_processor import SimpleProcessor
from cookiemonster.rules.manager import ProcessorManager
from cookiemonster.rules.processor import Processor


class SimpleProcessorManager(ProcessorManager):
    """
    Simple implementation of managing the continuous processing of new data.
    """
    def __init__(self, number_of_processors: int, cookie_jar: CookieJar, rules_manager: RulesManager, notifier: Any):
        """
        Default constructor.
        :param number_of_processors:
        :param cookie_jar:
        :param rules_manager:
        :param notifier:
        """
        self._data_manager = cookie_jar
        self._rules_manager = rules_manager
        self._notifier = notifier

        self._idle_processors = set()
        self._busy_processors = set()
        self._lists_lock = Lock()

        for i in range(number_of_processors):
            processor = SimpleProcessor()
            self._idle_processors.add(processor)

    def process_any_jobs(self):
        processor = self._claim_processor()

        if processor is not None:
            job = self._data_manager.get_next_for_processing()

            if job is not None:
                def on_complete(rules_matched: bool, notifications: List[Notification]):
                    self.on_job_processed(job, rules_matched, notifications)
                    self._release_processor(processor)
                    self.process_any_jobs()

                Thread(target=processor.process, args=(job, self._rules_manager.get_rules(), on_complete)).start()
            else:
                self._release_processor(processor)

<<<<<<< HEAD
    def on_job_processed(
            self, job: CookieProcessState, rules_matched: bool, notifications: List[Notification]=()):
        job_id = job.current_state.path
=======
    def on_processed(self, job: CookieProcessState, notifications: List[Notification]):
        job_id = job.path
>>>>>>> b9cfe3ea

        if rules_matched:
            for notification in notifications:
                self._notifier.add(notification)
            self._data_manager.mark_as_complete(job_id)
        else:
            self._data_manager.mark_as_failed(job_id)   # TODO: Correct method call?
            raise NotImplementedError()    # TODO: Load additional data

    def _claim_processor(self) -> Optional[Processor]:
        """
        Claims a processor.

        Thread-safe.
        :return: the claimed processor, else `None` if no were available
        """
        if len(self._idle_processors) == 0:
            return None
        self._lists_lock.acquire()
        processor = self._idle_processors.pop()
        self._busy_processors.add(processor)
        self._lists_lock.release()
        return processor

    def _release_processor(self, processor: Processor):
        """
        Releases a processor.

        Thread-safe.
        :param processor: the processor that is currently in use and should be released
        """
        assert processor in self._busy_processors
        assert processor not in self._idle_processors
        self._lists_lock.acquire()
        self._busy_processors.remove(processor)
        self._idle_processors.add(processor)
        self._lists_lock.release()<|MERGE_RESOLUTION|>--- conflicted
+++ resolved
@@ -49,14 +49,9 @@
             else:
                 self._release_processor(processor)
 
-<<<<<<< HEAD
     def on_job_processed(
             self, job: CookieProcessState, rules_matched: bool, notifications: List[Notification]=()):
-        job_id = job.current_state.path
-=======
-    def on_processed(self, job: CookieProcessState, notifications: List[Notification]):
         job_id = job.path
->>>>>>> b9cfe3ea
 
         if rules_matched:
             for notification in notifications:
