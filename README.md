--- conflicted
+++ resolved
@@ -22,13 +22,10 @@
 A Cookie may also contain a number of Enrichments, each of which holds information about the data object, along with 
 details about where and when this information was attained.
 
-<<<<<<< HEAD
-A CookieJar implementation, which uses a MongoDB (named "BiscuitTin"), is supplied. It can be setup with:
+A CookieJar implementation (named "BiscuitTin"), which uses a CouchDB database, is supplied. It can be setup with:
 ```python
-cookie_jar = BiscuitTin(mongodb_host, mongodb_database_name)
+cookie_jar = BiscuitTin(couchdb_host, couchdb_database_name)
 ```
-=======
-A CookieJar implementation using CouchDB (named "BiscuitTin") is supplied.
 
 ### Data retrievers
 A Cookie Monster installation may use data retrievers, which get information about data objects that can be used to 
@@ -37,7 +34,6 @@
 A retriever that periodically gets information about updates made to entities in an [iRODS database](https://irods.org/)
 is shipped with the system. In order to use it, specific queries defined in [resources/specific-queries](resources/specific-queries)
 must be installed on your iRODS server and a version of [baton](https://github.com/wtsi-npg/baton) must be installed.
->>>>>>> a1557866
 
 ### Cookie processing
 A Cookie Monster installation may be setup with a Processor Manager, which uses Processors to examine Cookies after they 
