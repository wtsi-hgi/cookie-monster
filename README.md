--- conflicted
+++ resolved
@@ -37,20 +37,13 @@
 rule, simply change its code and it will be updated on save.
 
 
-<<<<<<< HEAD
 ### Cookie Enrichments
 If all the rules have been applied against a cookie and none of them indicated in their action that no further
 processing is required, cookie "enrichment" loaders can be used to load more information about a cookie.
 
 #### Changing enrichment loaders on-the-fly
-Similarly to rules, the enrichment loaders, used to increase the knowledge of a cookie, can be changed during execution.
-Files containing enrichment loaders must have a name matching the format: ``*.loader.py``.
-=======
-## Cookie Enrichments
-### Changing enrichment loaders on-the-fly
 Similarly to [rules](#rules), the enrichment loaders can be changed during execution. Files containing enrichment
 loaders must have a name matching the format: ``*.loader.py``.
->>>>>>> 86cf7220
 ```python
 from cookiemonster import EnrichmentLoader, Cookie, Enrichment
 from hgicommon.mixable import Priority
@@ -76,7 +69,7 @@
 #### Changing notification receivers on-the-fly
 Notification receivers can also be changed on the fly in the same way [rules](#rules) and 
 [cookie enrichments](#cookie-enrichments). Files containing enrichment loaders must have a name matching the format:
-``*.notification_receivers.py``.
+``*.notification_receiver.py``.
 ```python
 from cookiemonster import Notification, NotificationReceiver
 from hgicommon.data_source import register
